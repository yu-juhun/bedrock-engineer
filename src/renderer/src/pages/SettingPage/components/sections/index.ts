--- conflicted
+++ resolved
@@ -2,10 +2,6 @@
 export * from './LanguageSection'
 export * from './AgentChatSection'
 export * from './AWSSection'
-<<<<<<< HEAD
-export * from './BedrockSection'
 export * from './AdvancedSection'
 export * from './NotificationSection'
-=======
-export * from './AdvancedSection'
->>>>>>> cea19d06
+export * from './AdvancedSection'